package com.lucidworks.spark

import java.util.UUID
import java.util.regex.Pattern

import com.lucidworks.spark.query.sql.SolrSQLSupport
import com.lucidworks.spark.rdd.{SolrRDD, StreamingSolrRDD}
import com.lucidworks.spark.util.ConfigurationConstants._
import com.lucidworks.spark.util.QueryConstants._
import com.lucidworks.spark.util._
import com.typesafe.scalalogging.LazyLogging
import org.apache.http.entity.StringEntity
import org.apache.solr.client.solrj.SolrQuery
import org.apache.solr.client.solrj.SolrQuery.SortClause
import org.apache.solr.client.solrj.io.stream.expr._
import org.apache.solr.client.solrj.request.schema.SchemaRequest.{AddField, MultiUpdate, Update}
import org.apache.solr.common.SolrException.ErrorCode
import org.apache.solr.common.params.{CommonParams, ModifiableSolrParams}
import org.apache.solr.common.{SolrException, SolrInputDocument}
import org.apache.spark.rdd.RDD
import org.apache.spark.sql.catalyst.expressions.GenericRowWithSchema
import org.apache.spark.sql.sources._
import org.apache.spark.sql.types._
import org.apache.spark.sql.{DataFrame, Row, SQLContext, SparkSession}

import scala.collection.JavaConverters._
import scala.collection.mutable.ListBuffer
import scala.reflect.runtime.universe._
import scala.util.control.Breaks._

class SolrRelation(
    val parameters: Map[String, String],
    val dataFrame: Option[DataFrame],
    @transient val sparkSession: SparkSession)(
  implicit
    val conf: SolrConf = new SolrConf(parameters))
  extends BaseRelation
  with Serializable
  with TableScan
  with PrunedFilteredScan
  with InsertableRelation
  with LazyLogging {

  override val sqlContext: SQLContext = sparkSession.sqlContext

  def this(parameters: Map[String, String], sparkSession: SparkSession) {
    this(parameters, None, sparkSession)
  }

  checkRequiredParams()

  var collection = conf.getCollection.getOrElse({
    var coll = Option.empty[String]
    if (conf.getSqlStmt.isDefined) {
      val collectionFromSql = SolrRelation.findSolrCollectionNameInSql(conf.getSqlStmt.get)
      if (collectionFromSql.isDefined) {
        coll = collectionFromSql
      }
    }
    if (coll.isDefined) {
      logger.info(s"resolved collection option from sql to be ${coll.get}")
      coll.get
    } else {
      throw new IllegalArgumentException("collection option is required!")
    }
  })

  // Warn about unknown parameters
  val unknownParams = SolrRelation.checkUnknownParams(parameters.keySet)
  if (unknownParams.nonEmpty)
    logger.warn("Unknown parameters passed to query: " + unknownParams.toString())

  if (conf.partition_by.isDefined && conf.partition_by.get=="time") {
    val feature = new PartitionByTimeQueryParams(conf)
    val p = new PartitionByTimeQuerySupport(feature,conf)
    val allCollections = p.getPartitionsForQuery()
    collection = allCollections mkString ","
  }

  // we don't need the baseSchema for streaming expressions, so we wrap it in an optional
  var baseSchema : Option[StructType] = None

  // loaded lazily to avoid going to Solr until it's necessary, mainly to assist with mocking this class for unit tests
  lazy val uniqueKey: String = SolrQuerySupport.getUniqueKey(conf.getZkHost.get, collection.split(",")(0))
  lazy val initialQuery: SolrQuery = buildQuery

  // to handle field aliases and function queries, we need to parse the fields option
  // from the user into QueryField objects
  lazy val userRequestedFields : Option[Array[QueryField]] = if (!conf.getFields.isEmpty) {
    val solrFields = conf.getFields
    logger.debug(s"Building userRequestedFields from solrFields: ${solrFields.mkString(", ")}")
    val qf = SolrRelationUtil.parseQueryFields(solrFields)
    if (!qf.filter(_.funcReturnType.isDefined).isEmpty) {
      // must drop the additional type info from any func queries in the field list ...
      initialQuery.setFields(qf.map(_.fl):_*)
    }
    logger.info(s"userRequestedFields: ${qf.mkString(", ")}")
    Some(qf)
  } else {
    None
  }

  // Preserve the initial filters if any present in arbitrary config
  lazy val queryFilters: Array[String] = if (initialQuery.getFilterQueries != null) initialQuery.getFilterQueries else Array.empty[String]

  lazy val querySchema: StructType = {
    if (dataFrame.isDefined) {
      dataFrame.get.schema
    } else {
      if (userRequestedFields.isDefined) {
        // filter out any function query invocations from the base schema list
        val baseSchemaFields = userRequestedFields.get.filter(!_.funcReturnType.isDefined).map(_.name) ++ Array(uniqueKey)
        baseSchema = Some(getBaseSchemaFromConfig(collection, baseSchemaFields))
        SolrRelationUtil.deriveQuerySchema(userRequestedFields.get, baseSchema.get)
      } else if (initialQuery.getRequestHandler == QT_STREAM) {
        var fieldSet: scala.collection.mutable.Set[StructField] = scala.collection.mutable.Set[StructField]()
        var streamingExpr = StreamExpressionParser.parse(initialQuery.get(SOLR_STREAMING_EXPR))
        if (conf.getStreamingExpressionSchema.isDefined) {
          // the user is telling us the schema of the expression
          var streamingExprSchema = conf.getStreamingExpressionSchema.get
          streamingExprSchema.split(',').foreach(f => {
            val pair : Array[String] = f.split(':')
            fieldSet.add(new StructField(pair.apply(0), DataType.fromJson("\""+pair.apply(1)+"\"")))
          })
        } else {
          // we have to figure out the schema of the streaming expression
          var streamOutputFields = new ListBuffer[StreamFields]
          findStreamingExpressionFields(streamingExpr, streamOutputFields, 0)
          logger.info(s"Found ${streamOutputFields.size} stream output fields: ${streamOutputFields}")
          for (sf <- streamOutputFields) {
            val streamSchema: StructType =
              SolrRelationUtil.getBaseSchema(
                sf.fields.map(f => f.name).toSet,
                conf.getZkHost.get,
                sf.collection,
                conf.escapeFieldNames.getOrElse(false),
                conf.flattenMultivalued.getOrElse(true),
                conf.skipNonDocValueFields.getOrElse(false))
            logger.debug(s"Got stream schema: ${streamSchema} for ${sf}")
            sf.fields.foreach(fld => {
              val fieldName = fld.alias.getOrElse(fld.name)
              if (fld.hasReplace) {
                // completely ignore the Solr type ... force to the replace type
                fieldSet.add(new StructField(fieldName, fld.dataType))
              } else {
                if (streamSchema.fieldNames.contains(fieldName)) {
                  fieldSet.add(streamSchema.apply(fieldName))
                } else {
                  // ugh ... this field coming out of the streaming expression isn't known to solr, so likely a select
                  // expression here with some renaming going on ... just assume string and keep going
                  fieldSet.add(new StructField(fieldName, fld.dataType))
                }
              }
            })

            sf.metrics.foreach(m => {
              val metricName = m.alias.getOrElse(m.name)
              // crazy hack here but Solr might return a long which we registered as a double in the schema
              if (!m.name.startsWith("count(")) {
                val metadata = new MetadataBuilder().putBoolean(Constants.PROMOTE_TO_DOUBLE, value = true).build()
                logger.info(s"Set " + Constants.PROMOTE_TO_DOUBLE + " for metric " + metricName)
                fieldSet.add(StructField(metricName, DoubleType, metadata = metadata))
              } else {
                fieldSet.add(StructField(metricName, m.dataType))
              }
            })
          }
        }

        if (fieldSet.isEmpty) {
          throw new IllegalStateException("Failed to extract schema fields for streaming expression: " + streamingExpr)
        }
        var exprSchema = new StructType(fieldSet.toArray.sortBy(f => f.name))
        logger.info(s"Created combined schema with ${exprSchema.fieldNames.size} fields for streaming expression: ${exprSchema}: ${exprSchema.fields}")
        exprSchema
      } else if (initialQuery.getRequestHandler == QT_SQL) {
        val sqlStmt = initialQuery.get(SOLR_SQL_STMT)
        val fieldSet: scala.collection.mutable.Set[StructField] = scala.collection.mutable.Set[StructField]()
        logger.info(s"Determining schema for Solr SQL: ${sqlStmt}")
        if (conf.getSolrSQLSchema.isDefined) {
          val solrSQLSchema = conf.getSolrSQLSchema.get
          logger.info(s"Using '$solrSQLSchema' from config property '$SOLR_SQL_SCHEMA' to compute the SQL schema")
          solrSQLSchema.split(',').foreach(f => {
            val pair : Array[String] = f.split(':')
            fieldSet.add(new StructField(pair.apply(0), DataType.fromJson("\""+pair.apply(1)+"\"")))
          })
        } else {
          val allFieldsSchema : StructType = getBaseSchemaFromConfig(collection, Array.empty)
          baseSchema = Some(allFieldsSchema)
          val sqlColumns = SolrSQLSupport.parseColumns(sqlStmt).asScala
          logger.info(s"Parsed SQL fields: ${sqlColumns}")
          if (sqlColumns.isEmpty)
            throw new IllegalArgumentException(s"Cannot determine schema for DataFrame backed by Solr SQL query: ${sqlStmt}; be sure to specify desired columns explicitly instead of relying on the 'SELECT *' syntax.")

          sqlColumns.foreach((kvp) => {
            var lower = kvp._1.toLowerCase
            var col = kvp._2
            if (lower.startsWith("count(")) {
              fieldSet.add(new StructField(kvp._2, LongType))
            } else if (lower.startsWith("avg(") || lower.startsWith("min(") || lower.startsWith("max(") || lower.startsWith("sum(")) {
              val column = kvp._2
              // todo: this is hacky but needed to work around SOLR-9372 where the type returned from Solr differs
              // based on the aggregation mode used to execute the SQL statement
              val metadata = new MetadataBuilder().putBoolean(Constants.PROMOTE_TO_DOUBLE, value = true).build()
              logger.info(s"Set " + Constants.PROMOTE_TO_DOUBLE + " for col: " + column)
              fieldSet.add(new StructField(column, DoubleType, metadata = metadata))
            }  else if (col.equals("score")) {
              fieldSet.add(new StructField(col, DoubleType))
            } else {
              if (allFieldsSchema.fieldNames.contains(kvp._2)) {
                val existing = allFieldsSchema.fields(allFieldsSchema.fieldIndex(kvp._2))
                fieldSet.add(existing)
                logger.debug(s"Found existing field ${kvp._2}: ${existing}")
              } else {
                fieldSet.add(new StructField(kvp._2, StringType))
              }
            }
          })
        }
        if (fieldSet.isEmpty) {
          throw new IllegalStateException("Failed to extract schema fields for streaming expression: " + sqlStmt)
        }
        val sqlSchema = new StructType(fieldSet.toArray.sortBy(f => f.name))
        logger.info(s"Created schema ${sqlSchema} for SQL: ${sqlStmt}")
        sqlSchema
      } else {
        // don't return the _version_ field unless specifically asked for by the user
        val solrFields = conf.getFields
        baseSchema = Some(getBaseSchemaFromConfig(collection, if (solrFields.isEmpty) solrFields else solrFields ++ Array(uniqueKey)))
        if (solrFields.contains("_version_")) {
          // user specifically requested _version_, so keep it
          var tmp = applyExcludeFieldsToSchema(baseSchema.get)
          StructType(tmp.fields.sortBy(f => f.name))
        } else {
          var tmp = baseSchema.get
          if (tmp.fieldNames.contains("_version_")) {
            tmp = StructType(tmp.filter(p => p.name != "_version_"))
          }
          tmp = applyExcludeFieldsToSchema(tmp)
          StructType(tmp.fields.sortBy(f => f.name))
        }
      }
    }
  }

  private def applyExcludeFieldsToSchema(querySchema: StructType) : StructType = {
    if (!conf.getExcludeFields.isDefined)
      return querySchema

    val excludeFields = conf.getExcludeFields.get.trim()
    if (excludeFields.isEmpty)
      return querySchema

    logger.info(s"Found field name exclusion patterns: ${excludeFields}")
    val excludePatterns = excludeFields.split(",").map(pat => {
      var namePattern = pat.trim()
      val len = namePattern.length()
      // since leading or trailing wildcards are so common, we'll convert those to proper regex for the user
      // otherwise, newbies will get the ol' "Dangling meta character '*' near index 0" error
      if (namePattern.startsWith("*") && namePattern.indexOf("*", 1) == -1) {
        namePattern = "^.*"+namePattern.substring(1)+"$"
      } else if (namePattern.endsWith("*") && namePattern.substring(0,len-1).indexOf("*") == -1) {
        namePattern = "^"+namePattern.substring(0,len-1)+".*$"
      }
      Pattern.compile(namePattern, Pattern.CASE_INSENSITIVE)
    })

    return StructType(querySchema.filter(p => {
      var isExcluded = false
      for (regex <- excludePatterns) {
        if (regex.matcher(p.name).matches()) {
          isExcluded = true
          logger.debug(s"Excluding ${p.name} from the query schema because it matches exclude pattern: ${regex.pattern()}")
        }
      }
      !isExcluded
    }))
  }

  def getBaseSchemaFromConfig(collection: String, solrFields: Array[String]) : StructType = {
    SolrRelationUtil.getBaseSchema(
      solrFields.toSet,
      conf.getZkHost.get,
      collection.split(",")(0),
      conf.escapeFieldNames.getOrElse(false),
      conf.flattenMultivalued.getOrElse(true),
      conf.skipNonDocValueFields.getOrElse(false))
  }

  def findStreamingExpressionFields(expr: StreamExpressionParameter, streamOutputFields: ListBuffer[StreamFields], depth: Int) : Unit = {

    logger.info(s"findStreamingExpressionFields(depth=$depth): expr = $expr")

    var currDepth = depth

    expr match {
      case subExpr : StreamExpression =>
        val funcName = subExpr.getFunctionName
        if (funcName == "search" || funcName == "random" || funcName == "facet") {
          extractSearchFields(subExpr).foreach(fld => streamOutputFields += fld)
        } else if (funcName == "select") {
          // the top-level select is the schema we care about so we don't need to scan expressions below the
          // top-level select for fields in the schema, hence the special casing here
          if (depth == 0) {

            currDepth += 1

            logger.info(s"Extracting search fields from top-level select")
            var exprCollection : Option[String] = Option.empty[String]
            var fields = scala.collection.mutable.ListBuffer.empty[StreamField]
            var metrics = scala.collection.mutable.ListBuffer.empty[StreamField]
            var replaceFields = scala.collection.mutable.Map[String, DataType]()
            subExpr.getParameters.asScala.foreach(sub => {
              sub match {
                case v : StreamExpressionValue => {
                  val selectFieldName = v.getValue
                  val asAt = selectFieldName.indexOf(" as ")
                  if (asAt != -1) {
                    val key = selectFieldName.substring(0, asAt).trim()
                    val alias = selectFieldName.substring(asAt + 4).trim()
                    if (key.indexOf("(") != -1 && key.endsWith(")")) {
                      metrics += getStreamMetricField(key, Some(alias))
                    } else {
                      fields += new StreamField(key, StringType, Some(alias))
                    }
                  } else {
                    if (selectFieldName.indexOf("(") != -1 && selectFieldName.endsWith(")")) {
                      metrics += getStreamMetricField(selectFieldName, None)
                    } else {
                      fields += new StreamField(selectFieldName, StringType, None)
                    }
                  }
                }
                case e : StreamExpression => {
                  val exprFuncName = e.getFunctionName
                  if (exprFuncName == "replace") {
                    // we have to handle type-conversion from the Solr type to the replace type
                    logger.debug(s"Found a replace expression in select: $e")
                    val params = e.getParameters.asScala
                    val tmp = params.apply(0)
                    tmp match {
                      case v: StreamExpressionValue => replaceFields += (v.getValue -> StringType)
                    }
                  } else if (exprFuncName == "search" || exprFuncName == "random" || exprFuncName == "facet") {
                    val maybeSF = extractSearchFields(e)
                    if (maybeSF.isDefined) {
                      exprCollection = Some(maybeSF.get.collection)
                      logger.debug(s"Found exprCollection name ")
                    }
                  }
                }
                case _ => // ugly, but let's not fail b/c of unhandled stuff as the expression stuff is changing rapidly
              }
            })

            // for any fields that have a replace function applied, we need to override the
            fields = fields.map(f => {
              if (replaceFields.contains(f.name)) new StreamField(f.name, replaceFields.getOrElse(f.name, StringType), None, true) else f
            })

            val streamFields = new StreamFields(exprCollection.getOrElse(collection), fields, metrics)
            logger.info(s"Extracted $streamFields for $subExpr")
            streamOutputFields += streamFields
          } else {
            // not a top-level select, so just push it down to find fields
            extractSearchFields(subExpr).foreach(fld => streamOutputFields += fld)
          }
        } else {
          subExpr.getParameters.asScala.foreach(subParam => findStreamingExpressionFields(subParam, streamOutputFields, currDepth))
        }
      case namedParam : StreamExpressionNamedParameter => findStreamingExpressionFields(namedParam.getParameter, streamOutputFields, currDepth)
      case _ => // no op
    }
  }

  private def getStreamMetricField(key: String, alias: Option[String]) : StreamField = {
    return if (key.startsWith("count(")) {
      new StreamField(key, LongType, alias)
    } else {
      // just treat all other metrics as double type
      new StreamField(key, DoubleType, alias)
    }
  }

  def extractSearchFields(subExpr: StreamExpression) : Option[StreamFields] = {
    logger.debug(s"Extracting search fields from ${subExpr.getFunctionName} stream expression ${subExpr} of type ${subExpr.getClass.getName}")
    var collection : Option[String] = Option.empty[String]
    var fields = scala.collection.mutable.ListBuffer.empty[StreamField]
    var metrics = scala.collection.mutable.ListBuffer.empty[StreamField]
    subExpr.getParameters.asScala.foreach(sub => {
      logger.debug(s"Next expression param is $sub of type ${sub.getClass.getName}")
      sub match {
        case p : StreamExpressionNamedParameter =>
          if (p.getName == "fl" || p.getName == "buckets" && subExpr.getFunctionName == "facet") {
            p.getParameter match {
              case value : StreamExpressionValue => value.getValue.split(",").foreach(v => fields += new StreamField(v, StringType, None))
              case _ => // ugly!
            }
          }
        case v : StreamExpressionValue => collection = Some(v.getValue)
        case e : StreamExpression => if (subExpr.getFunctionName == "facet") {
            // a metric for a facet stream
            metrics += getStreamMetricField(e.toString, None)
          }
        case _ => // ugly!
      }
    })
    if (collection.isDefined && !fields.isEmpty) {
      val streamFields = new StreamFields(collection.get, fields, metrics)
      logger.info(s"Extracted $streamFields for $subExpr")
      return Some(streamFields)
    }
    None
  }

  override def schema: StructType = querySchema

  override def buildScan(): RDD[Row] = buildScan(Array.empty, Array.empty)

  override def buildScan(fields: Array[String], filters: Array[Filter]): RDD[Row] = {
    logger.info(s"buildScan: uniqueKey: ${uniqueKey}, querySchema: ${querySchema}, baseSchema: ${baseSchema}, push-down fields: [${fields.mkString(",")}], filters: [${filters.mkString(",")}]")
    val query = initialQuery.getCopy
    var qt = query.getRequestHandler

    // ignore any filters when processing a streaming expression
    if (qt == QT_STREAM || qt == QT_SQL) {
      // we still have to adapt the querySchema to the requested projected fields if avaiable
      val projectedQuerySchema = if (fields != null && fields.length > 0) StructType(fields.map(f => querySchema.apply(f))) else querySchema
      return SolrRelationUtil.toRows(projectedQuerySchema, new StreamingSolrRDD(
        conf.getZkHost.get,
        collection,
        sqlContext.sparkContext,
        Some(qt),
        uKey = Some(uniqueKey)
      ).query(query))
    }

    // this check is probably unnecessary, but I'm putting it here so that it's clear to other devs
    // that the baseSchema must be defined if we get to this point
    if (baseSchema.isEmpty) {
      throw new IllegalStateException("No base schema defined for collection "+collection)
    }

    val collectionBaseSchema = baseSchema.get
    var scanSchema = schema

    // we need to know this so that we don't try to use the /export handler if the user requested a function query or
    // is using field aliases
    var hasFuncQueryOrFieldAlias = userRequestedFields.isDefined &&
      userRequestedFields.get.filter(qf => qf.alias.isDefined || qf.funcReturnType.isDefined).size > 0

    if (fields != null && fields.length > 0) {
      fields.zipWithIndex.foreach({ case (field, i) => fields(i) = field.replaceAll("`", "") })

      // userRequestedFields is only defined if the user set the "fields" option explicitly
      // create the schema for the push-down scan results using QueryFields to account for aliases and function queries
      if (userRequestedFields.isDefined) {
        val scanQueryFields = ListBuffer[QueryField]()
        fields.foreach(f => {
          userRequestedFields.get.foreach(qf => {
            // if the field refers to an alias, then we need to add the alias:field to the query
            if (f == qf.name) {
              scanQueryFields += qf
            } else if (qf.alias.isDefined && f == qf.alias.get) {
              scanQueryFields += qf
            }
          })
        })
        val scanFields = scanQueryFields.toArray
        query.setFields(scanFields.map(_.fl):_*)
        scanSchema = SolrRelationUtil.deriveQuerySchema(scanFields, collectionBaseSchema)
      } else {
        query.setFields(fields:_*)
        scanSchema = SolrRelationUtil.deriveQuerySchema(fields.map(QueryField(_)), collectionBaseSchema)
      }
      logger.debug(s"Set query fl=${query.getFields} from table scan fields=${fields.mkString(", ")}")
    }

    // Clear all existing filters except the original filters set in the config.
    if (!filters.isEmpty) {
      query.setFilterQueries(queryFilters:_*)
      filters.foreach(filter => SolrRelationUtil.applyFilter(filter, query, collectionBaseSchema))
    } else {
      query.setFilterQueries(queryFilters:_*)
    }

    // spark 2.1 started sending in an unnecessary NOT NULL fq, remove those if present
    val fqs = removeSuperfluousNotNullFilterQuery(query)
    if (!fqs.isEmpty) query.setFilterQueries(fqs.toSeq:_*)

    if (conf.sampleSeed.isDefined) {
      // can't support random sampling & intra-shard splitting
      if (conf.splits.getOrElse(false) || conf.getSplitField.isDefined) {
        throw new IllegalStateException("Cannot do sampling if intra-shard splitting feature is enabled!");
      }

      query.addSort(SolrQuery.SortClause.asc("random_" + conf.sampleSeed.get))
      query.addSort(SolrQuery.SortClause.asc(uniqueKey))
      query.add(ConfigurationConstants.SAMPLE_PCT, conf.samplePct.getOrElse(0.1f).toString)
    }

    if (scanSchema.fields.length == 0) {
      throw new IllegalStateException(s"No fields defined in query schema for query: ${query}. This is likely an issue with the Solr collection ${collection}, does it have data?")
    }

    // prevent users from trying to export a func query as /export doesn't do that
    if (hasFuncQueryOrFieldAlias && qt == "/export") {
      throw new IllegalStateException(s"Can't request function queries using the /export handler!")
    }

    try {
      // Determine the request handler to use if not explicitly set by the user
      if (!hasFuncQueryOrFieldAlias &&
          conf.requestHandler.isEmpty &&
          !requiresStreamingRDD(qt) &&
          !conf.useCursorMarks.getOrElse(false)) {
        logger.info(s"Checking the query and sort fields to determine if streaming is possible for ${collection}")
        // Determine whether to use Streaming API (/export handler) if 'use_export_handler' or 'use_cursor_marks' options are not set
        val hasUnsupportedExportTypes : Boolean = SolrRelation.checkQueryFieldsForUnsupportedExportTypes(scanSchema)
        val isFDV: Boolean = if (fields.isEmpty && query.getFields == null) true else SolrRelation.checkQueryFieldsForDV(scanSchema)
        var sortClauses: ListBuffer[SortClause] = ListBuffer.empty
        if (!query.getSorts.isEmpty) {
          for (sort: SortClause <- query.getSorts.asScala) {
            sortClauses += sort
          }
        } else {
          val sortParams = query.getParams(CommonParams.SORT)
          if (sortParams != null && sortParams.nonEmpty) {
            for (sortString <- sortParams) {
              sortClauses = sortClauses ++ SolrRelation.parseSortParamFromString(sortString)
            }
          }
        }

        logger.debug(s"Existing sort clauses: ${sortClauses.mkString}")

        val isSDV: Boolean =
          if (sortClauses.nonEmpty)
            SolrRelation.checkSortFieldsForDV(collectionBaseSchema, sortClauses.toList)
          else
            if (isFDV && !hasUnsupportedExportTypes) {
              SolrRelation.addSortField(baseSchema.get, scanSchema, query, uniqueKey)
              logger.info("Added sort field '" + query.getSortField + "' to the query")
              true
            }
            else
              false

        if (isFDV && isSDV && !hasUnsupportedExportTypes) {
          qt = QT_EXPORT
          query.setRequestHandler(qt)
          logger.info("Using the /export handler because docValues are enabled for all fields and no unsupported field types have been requested.")
        } else {
          logger.debug(s"Using requestHandler: $qt isFDV? $isFDV and isSDV? $isSDV and hasUnsupportedExportTypes? $hasUnsupportedExportTypes")
        }
      }

      // For DataFrame operations like count(), no fields are passed down but the export handler only works when fields are present
      if (qt == QT_EXPORT) {
        if (query.getFields == null)
          query.setFields(uniqueKey)
        if (query.getSorts.isEmpty && (query.getParams(CommonParams.SORT) == null || query.getParams(CommonParams.SORT).isEmpty))
          query.setSort(uniqueKey, SolrQuery.ORDER.asc)
      }
      logger.info(s"Sending ${query} to SolrRDD using ${qt} with maxRows: ${conf.maxRows}")
      // Construct the SolrRDD based on the request handler
      val solrRDD: SolrRDD[_] = SolrRDD.apply(
        conf.getZkHost.get,
        collection,
        sqlContext.sparkContext,
        Some(qt),
        splitsPerShard = conf.getSplitsPerShard,
        splitField = getSplitField(conf),
        uKey = Some(uniqueKey),
        maxRows = conf.maxRows)
      val docs = solrRDD.query(query)
      logger.info(s"Converting SolrRDD of type ${docs.getClass.getName} to rows matching schema: ${scanSchema}")
      val rows = SolrRelationUtil.toRows(scanSchema, docs)
      rows
    } catch {
      case e: Throwable => throw new RuntimeException(e)
    }
  }

  // this method scans over the filter queries looking for superfluous is not null fqs, such as:
  // gender:[* TO *] and gender:F being in the query, we don't need the not null check
  def removeSuperfluousNotNullFilterQuery(solrQuery: SolrQuery) : Set[String] = {
    val fqs = solrQuery.getFilterQueries
    if (fqs == null || fqs.isEmpty)
      return Set.empty[String]

    val fqList = fqs.map(filterQueryAsTuple(_)) // get a key/value tuple for the fq
    val fqSet = fqList.map(t => {
      var fq: Option[String] = Some(t._1+":"+t._2)
      if (t._2 == "[* TO *]") {
        fqList.foreach(u => {
          if (t._1 == u._1 && t._2 != u._2) {
            // same key different value, don't need this null check
            fq = None
          }
        })
      }
      fq
    }).filter(_.isDefined)
    return fqSet.map(_.get).toSet
  }

  def filterQueryAsTuple(fq: String) : (String,String) = {
    val firstColonAt = fq.indexOf(':')
    (fq.substring(0, firstColonAt), fq.substring(firstColonAt + 1))
  }

  def getSplitField(conf: SolrConf): Option[String] = {
    if (conf.getSplitField.isDefined) conf.getSplitField
    else if (conf.splits.getOrElse(false)) Some(DEFAULT_SPLIT_FIELD)
    else None
  }

  def requiresStreamingRDD(rq: String): Boolean = {
    return rq == QT_EXPORT || rq == QT_STREAM || rq == QT_SQL
  }

  def toSolrType(dataType: DataType): String = {
    dataType match {
      case bi: BinaryType => "binary"
      case b: BooleanType => "boolean"
      case dt: DateType => "tdate"
      case db: DoubleType => "tdouble"
      case dec: DecimalType => "tdouble"
      case ft: FloatType => "tfloat"
      case i: IntegerType => "tint"
      case l: LongType => "tlong"
      case s: ShortType => "tint"
      case t: TimestampType => "tdate"
      case _ => "string"
    }
  }

  def toAddFieldMap(sf: StructField): Map[String,AnyRef] = {
    val map = scala.collection.mutable.Map[String,AnyRef]()
    map += ("name" -> sf.name)
    map += ("indexed" -> "true")
    map += ("stored" -> "true")
    map += ("docValues" -> "true")
    val dataType = sf.dataType
    dataType match {
      case at: ArrayType =>
        map += ("multiValued" -> "true")
        map += ("type" -> toSolrType(at.elementType))
      case _ =>
        map += ("multiValued" -> "false")
        map += ("type" -> toSolrType(dataType))
    }
    map.toMap
  }

  override def insert(df: DataFrame, overwrite: Boolean): Unit = {

    val zkHost = conf.getZkHost.get
    val collectionId = conf.getCollection.get
    val dfSchema = df.schema
    val solrBaseUrl = SolrSupport.getSolrBaseUrl(zkHost)
    val solrFields : Map[String, SolrFieldMeta] =
<<<<<<< HEAD
      SolrQuerySupport.getFieldTypes(Set(), solrBaseUrl, collectionId, SolrSupport.getCachedCloudClient(zkHost).getHttpClient)
=======
      SolrQuerySupport.getFieldTypes(Set(), solrBaseUrl, collectionId)
    val fieldNameForChildDocuments = conf.getChildDocFieldName.getOrElse(DEFAULT_CHILD_DOC_FIELD_NAME)
>>>>>>> 40ac979e

    // build up a list of updates to send to the Solr Schema API
    val fieldsToAddToSolr = new ListBuffer[Update]()
    dfSchema.fields.foreach(f => {
      // TODO: we should load all dynamic field extensions from Solr for making a decision here
      if (!solrFields.contains(f.name) && !SolrRelationUtil.isValidDynamicFieldName(f.name)) {
        if(f.name == fieldNameForChildDocuments) {
          val e = f.dataType.asInstanceOf[ArrayType].elementType.asInstanceOf[StructType]
          e.foreach(ef => {
            logger.info(s"adding new field: ${toAddFieldMap(ef).asJava}")
            fieldsToAddToSolr += new AddField(toAddFieldMap(ef).asJava)
          })
        } else {
          logger.info(s"adding new field: ${toAddFieldMap(f).asJava}")
          fieldsToAddToSolr += new AddField(toAddFieldMap(f).asJava)
        }
      }
    })

    val cloudClient = SolrSupport.getCachedCloudClient(zkHost)
    val solrParams = new ModifiableSolrParams()
    solrParams.add("updateTimeoutSecs","30")
    val addFieldsUpdateRequest = new MultiUpdate(fieldsToAddToSolr.asJava, solrParams)

    if (fieldsToAddToSolr.nonEmpty) {
      logger.info(s"Sending request to Solr schema API to add ${fieldsToAddToSolr.size} fields.")
      val updateResponse : org.apache.solr.client.solrj.response.schema.SchemaResponse.UpdateResponse =
        addFieldsUpdateRequest.process(cloudClient, collectionId)
      if (updateResponse.getStatus >= 400) {
        val errMsg = "Schema update request failed due to: "+updateResponse
        logger.error(errMsg)
        throw new SolrException(ErrorCode.getErrorCode(updateResponse.getStatus), errMsg)
      }
    }

    if (conf.softAutoCommitSecs.isDefined) {
      logger.info("softAutoCommitSecs? "+conf.softAutoCommitSecs)
      val softAutoCommitSecs = conf.softAutoCommitSecs.get
      val softAutoCommitMs = softAutoCommitSecs * 1000
      var configApi = solrBaseUrl
      if (!configApi.endsWith("/")) {
        configApi += "/"
      }
      configApi += collectionId+"/config"

      val postRequest = new org.apache.http.client.methods.HttpPost(configApi)
      val configJson = "{\"set-property\":{\"updateHandler.autoSoftCommit.maxTime\":\""+softAutoCommitMs+"\"}}";
      postRequest.setEntity(new StringEntity(configJson))
      logger.info("POSTing: "+configJson+" to "+configApi)
      SolrJsonSupport.doJsonRequest(cloudClient.getLbClient.getHttpClient, configApi, postRequest)
    }

    val batchSize: Int = if (conf.batchSize.isDefined) conf.batchSize.get else 1000
    val generateUniqKey: Boolean = conf.genUniqKey.getOrElse(false)
    val generateUniqChildKey: Boolean = conf.genUniqChildKey.getOrElse(false)

    // Convert RDD of rows in to SolrInputDocuments
    val docs = df.rdd.map(row => {
      val schema: StructType = row.schema
      val doc = new SolrInputDocument
      schema.fields.foreach(field => {
        val fname = field.name
        breakable {
          if (fname.equals("_version_")) break()
          val isChildDocument = (fname == fieldNameForChildDocuments)
          val fieldIndex = row.fieldIndex(fname)
          val fieldValue : Option[Any] = if (row.isNullAt(fieldIndex)) None else Some(row.get(fieldIndex))
          if (fieldValue.isDefined) {
            val value = fieldValue.get

            if(isChildDocument) {
              val it = value.asInstanceOf[Iterable[GenericRowWithSchema]].iterator
              while (it.hasNext) {
                val elem = it.next()
                val childDoc = new SolrInputDocument
                for (i <- 0 until elem.schema.fields.size) {
                  childDoc.setField(elem.schema.fields(i).name, elem.get(i))
                }

                // Generate unique key if the child document doesn't have one
                if (generateUniqChildKey) {
                  if (!childDoc.containsKey(uniqueKey)) {
                    childDoc.setField(uniqueKey, UUID.randomUUID().toString)
                  }
                }

                doc.addChildDocument(childDoc)
              }
              break()
            }

            value match {
              //TODO: Do we need to check explicitly for ArrayBuffer and WrappedArray
              case v: Iterable[Any] =>
                val it = v.iterator
                while (it.hasNext) doc.addField(fname, it.next())
              case bd: java.math.BigDecimal =>
                doc.setField(fname, bd.doubleValue())
              case _ => doc.setField(fname, value)
            }
          }
        }
      })

      // Generate unique key if the document doesn't have one
      if (generateUniqKey) {
        if (!doc.containsKey(uniqueKey)) {
          doc.setField(uniqueKey, UUID.randomUUID().toString)
        }
      }
      doc
    })
    SolrSupport.indexDocs(zkHost, collectionId, batchSize, docs, conf.commitWithin)
  }

  private def buildQuery: SolrQuery = {
    val query = SolrQuerySupport.toQuery(conf.getQuery.getOrElse("*:*"))

    if (conf.getStreamingExpr.isDefined) {
      query.setRequestHandler(QT_STREAM)
      query.set(SOLR_STREAMING_EXPR, conf.getStreamingExpr.get.replaceAll("\\s+", " "))
    } else if (conf.getSqlStmt.isDefined) {
      query.setRequestHandler(QT_SQL)
      query.set(SOLR_SQL_STMT, conf.getSqlStmt.get.replaceAll("\\s+", " "))
    } else if (conf.requestHandler.isDefined) {
      query.setRequestHandler(conf.requestHandler.get)
    } else {
      query.setRequestHandler(DEFAULT_REQUEST_HANDLER)
    }

    if (conf.getFields.nonEmpty) {
      query.setFields(conf.getFields:_*)
    }

    query.setRows(scala.Int.box(conf.getRows.getOrElse(DEFAULT_PAGE_SIZE)))
    if (conf.getSort.isDefined) {
      val sortClauses = SolrRelation.parseSortParamFromString(conf.getSort.get)
      for (sortClause <- sortClauses) {
        query.addSort(sortClause)
      }
    }
    
    val sortParams = conf.getArbitrarySolrParams.remove("sort")
    if (sortParams != null && sortParams.nonEmpty) {
      for (p <- sortParams) {
        val sortClauses = SolrRelation.parseSortParamFromString(p)
        for (sortClause <- sortClauses) {
          query.addSort(sortClause)
        }
      }
    }
    query.add(conf.getArbitrarySolrParams)
    query.set("collection", collection)
    query
  }

  private def checkRequiredParams(): Unit = {
    require(conf.getZkHost.isDefined, "Param '" + SOLR_ZK_HOST_PARAM + "' is required")
  }
}

object SolrRelation extends LazyLogging {

  val solrCollectionInSqlPattern = Pattern.compile("\\sfrom\\s([\\w\\-\\.]+)\\s?", Pattern.CASE_INSENSITIVE)

  def findSolrCollectionNameInSql(sqlText: String): Option[String] = {
    val collectionIdMatcher = solrCollectionInSqlPattern.matcher(sqlText)
    if (!collectionIdMatcher.find()) {
      logger.warn(s"No push-down to Solr! Cannot determine collection name from Solr SQL query: ${sqlText}")
      return None
    }
    Some(collectionIdMatcher.group(1))
  }

  def checkUnknownParams(keySet: Set[String]): Set[String] = {
    var knownParams = Set.empty[String]
    var unknownParams = Set.empty[String]

    // Use reflection to get all the members of [ConfigurationConstants] except 'CONFIG_PREFIX'
    val rm = scala.reflect.runtime.currentMirror
    val accessors = rm.classSymbol(ConfigurationConstants.getClass).toType.members.collect {
      case m: MethodSymbol if m.isGetter && m.isPublic => m
    }
    val instanceMirror = rm.reflect(ConfigurationConstants)

    for(acc <- accessors) {
      knownParams += instanceMirror.reflectMethod(acc).apply().toString
    }

    // Check for any unknown options
    keySet.foreach(key => {
      if (!knownParams.contains(key)) {
        unknownParams += key
      }
    })
    unknownParams
  }

  def checkQueryFieldsForDV(querySchema: StructType) : Boolean = {
    // Check if all the fields in the querySchema have docValues enabled
    for (structField <- querySchema.fields) {
      val metadata = structField.metadata
      if (!metadata.contains("docValues"))
        return false
      if (metadata.contains("docValues") && !metadata.getBoolean("docValues"))
        return false
    }
    true
  }

  def checkSortFieldsForDV(baseSchema: StructType, sortClauses: List[SortClause]): Boolean = {

    if (sortClauses.nonEmpty) {
      // Check if the sorted field (if exists) has docValue enabled
      for (sortClause: SortClause <- sortClauses) {
        val sortField = sortClause.getItem
        if (baseSchema.fieldNames.contains(sortField)) {
          val sortFieldMetadata = baseSchema(sortField).metadata
          if (!sortFieldMetadata.contains("docValues"))
            return false
          if (sortFieldMetadata.contains("docValues") && !sortFieldMetadata.getBoolean("docValues"))
            return false
        } else {
          logger.warn("The sort field '" + sortField + "' does not exist in the base schema")
          return false
        }
      }
      true
    } else {
      false
   }
  }

  def addSortField(baseSchema: StructType, querySchema: StructType, query: SolrQuery, uniqueKey: String): Unit = {
    // if doc values enabled for the uniqueKey field, use that for sorting
    if (baseSchema.fieldNames.contains(uniqueKey)) {
      if (baseSchema(uniqueKey).metadata.getBoolean("docValues")) {
        query.addSort(uniqueKey, SolrQuery.ORDER.asc)
        return
      }
    }

    querySchema.fields.foreach(field => {
      // The field only contains 'multiValued' in the schema if 'flattenMultivalued' is false (it is true by default)
      // Hence, this is not always reliable. It is possible a multiValued field ends up being a sort field
      if (field.metadata.contains("multiValued")) {
        if (!field.metadata.getBoolean("multiValued")) {
          query.addSort(field.name, SolrQuery.ORDER.asc)
          return
        }
      } else {
        query.addSort(field.name, SolrQuery.ORDER.asc)
        return
      }
    })
  }

  def checkQueryFieldsForUnsupportedExportTypes(querySchema: StructType) : Boolean = {
    for (structField <- querySchema.fields) {
      if (structField.dataType == BooleanType)
        return true
    }
    false
  }

  def parseSortParamFromString(sortParam: String):  List[SortClause] = {
    val sortClauses: ListBuffer[SortClause] = ListBuffer.empty
    for (pair <- sortParam.split(",")) {
      val sortStringParams = pair.split(" ")
      if (sortStringParams.nonEmpty) {
        if (sortStringParams.size == 2) {
          sortClauses += new SortClause(sortStringParams(0), sortStringParams(1))
        } else {
          sortClauses += SortClause.asc(pair)
        }
      }
    }
    sortClauses.toList
  }
}

case class StreamField(name:String, dataType: DataType, alias:Option[String], hasReplace: Boolean = false)
case class StreamFields(collection:String,fields:ListBuffer[StreamField],metrics:ListBuffer[StreamField])<|MERGE_RESOLUTION|>--- conflicted
+++ resolved
@@ -661,12 +661,8 @@
     val dfSchema = df.schema
     val solrBaseUrl = SolrSupport.getSolrBaseUrl(zkHost)
     val solrFields : Map[String, SolrFieldMeta] =
-<<<<<<< HEAD
       SolrQuerySupport.getFieldTypes(Set(), solrBaseUrl, collectionId, SolrSupport.getCachedCloudClient(zkHost).getHttpClient)
-=======
-      SolrQuerySupport.getFieldTypes(Set(), solrBaseUrl, collectionId)
     val fieldNameForChildDocuments = conf.getChildDocFieldName.getOrElse(DEFAULT_CHILD_DOC_FIELD_NAME)
->>>>>>> 40ac979e
 
     // build up a list of updates to send to the Solr Schema API
     val fieldsToAddToSolr = new ListBuffer[Update]()
