package com.lucidworks.spark.util

object QueryConstants {
  val DEFAULT_REQUIRED_FIELD: String = "id"
  val DEFAULT_PAGE_SIZE: Int = 1000
  val DEFAULT_QUERY: String = "*:*"
  val DEFAULT_SPLITS_PER_SHARD: Int = 20
  val DEFAULT_SPLIT_FIELD: String = "_version_"
<<<<<<< HEAD
  val DEFAULT_REQUEST_HANDLER: String = "/select"
=======
  val DEFAULT_TIME_STAMP_FIELD_NAME: String = "timestamp_tdt"
  val DEFAULT_TIME_PERIOD: String = "1DAYS"
  val DEFAULT_TIMEZONE_ID: String = "UTC"
  val DEFAULT_DATETIME_PATTERN: String = "yyyy_MM_dd"
>>>>>>> b395bb33
}<|MERGE_RESOLUTION|>--- conflicted
+++ resolved
@@ -6,12 +6,9 @@
   val DEFAULT_QUERY: String = "*:*"
   val DEFAULT_SPLITS_PER_SHARD: Int = 20
   val DEFAULT_SPLIT_FIELD: String = "_version_"
-<<<<<<< HEAD
   val DEFAULT_REQUEST_HANDLER: String = "/select"
-=======
   val DEFAULT_TIME_STAMP_FIELD_NAME: String = "timestamp_tdt"
   val DEFAULT_TIME_PERIOD: String = "1DAYS"
   val DEFAULT_TIMEZONE_ID: String = "UTC"
   val DEFAULT_DATETIME_PATTERN: String = "yyyy_MM_dd"
->>>>>>> b395bb33
 }