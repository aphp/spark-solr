package com.lucidworks.spark.util

import java.net.URLDecoder
import java.sql.Timestamp
import java.util
import java.util.Date

import com.lucidworks.spark.LazyLogging
import com.lucidworks.spark.rdd.{SelectSolrRDD, StreamingSolrRDD}
import org.apache.solr.client.solrj.request.GenericSolrRequest
import org.apache.solr.client.solrj.request.RequestWriter.StringPayloadContentWriter
import org.apache.solr.client.solrj.{SolrQuery, SolrRequest}
import org.apache.solr.common.SolrDocument
import org.apache.solr.common.params.CommonParams
import org.apache.spark.rdd.RDD
import org.apache.spark.sql.Row
import org.apache.spark.sql.sources._
import org.apache.spark.sql.types._
import org.joda.time.DateTime
import org.joda.time.format.ISODateTimeFormat

import scala.collection.JavaConversions._
import scala.collection.mutable
import scala.collection.mutable.ListBuffer

case class QueryField(name:String, alias: Option[String] = None, funcReturnType: Option[DataType] = None) {
  def fl() : String = {
    if (alias.isDefined) s"${alias.get}:${name}" else name
  }
}

object SolrRelationUtil extends LazyLogging {

  def isValidDynamicFieldName(fieldName: String, dynamicExtensionSuffixes: Set[String]): Boolean = {
    dynamicExtensionSuffixes.foreach(ext => {
      if (fieldName.startsWith(ext) || fieldName.endsWith(ext)) return true
    })
    false
  }

  def parseQueryFields(solrFields: Array[String]) : Array[QueryField] = {
    solrFields.map(f => {
      val colonAt = f.indexOf(':') // there can be multiple colons, so just split on the first for now
      if (colonAt != -1) {
        val alias = f.substring(0,colonAt)
        var field = f.substring(colonAt+1)
        var funcReturnType : Option[DataType] = None
        if (field.indexOf('(') != -1 && field.indexOf(')') != -1) {
          // this is a Solr function query
          val lix = field.lastIndexOf(':')
          if (lix != -1) {
            funcReturnType = Some(DataType.fromJson("\""+field.substring(lix+1)+"\""))
            field = field.substring(0,lix) // strip off the additional type info from the function query
          } else {
            funcReturnType = Some(LongType)
          }
          logger.debug(s"Found a Solr function query: ${field} with return type: ${funcReturnType}")
        }
        QueryField(URLDecoder.decode(field, "UTF-8"), Some(alias), funcReturnType)
      } else {
        QueryField(f)
      }
    })
  }

  def getBaseSchema(
      zkHost: String,
      collection: String,
      escapeFields: Boolean,
      flattenMultivalued: Option[Boolean],
      skipNonDocValueFields: Boolean,
      dynamicExtensions: Set[String]): StructType =
    getBaseSchema(Set.empty[String], zkHost, collection, escapeFields, flattenMultivalued, skipNonDocValueFields, dynamicExtensions)

  def getBaseSchema(
      fields: Set[String],
      zkHost: String,
      collection: String,
      escapeFields: Boolean,
      flattenMultivalued: Option[Boolean],
      skipNonDocValueFields: Boolean,
      dynamicExtensions: Set[String]): StructType = {
    // If the collection is empty (no documents), return an empty schema
    if (SolrQuerySupport.getNumDocsFromSolr(collection, zkHost, None) == 0)
      return new StructType()

    val cloudClient = SolrSupport.getCachedCloudClient(zkHost)
    val solrBaseUrl = SolrSupport.getSolrBaseUrl(zkHost)
    val solrUrl = solrBaseUrl + collection + "/"
    val fieldTypeMap =
      if (fields.isEmpty) {
        val fieldsFromLuke = SolrQuerySupport.getFieldsFromLuke(zkHost, collection)
        logger.debug("Fields from luke handler: {}", fieldsFromLuke.mkString(","))
        if (fieldsFromLuke.isEmpty)
          return new StructType()
<<<<<<< HEAD
        // Retain the keys that are present in the Luke handler
=======
>>>>>>> ee535236
        SolrQuerySupport.getFieldTypes(fieldsFromLuke, solrUrl, cloudClient, collection).filterKeys(fieldsFromLuke.contains)
      } else {
        SolrQuerySupport.getFieldTypes(fields, solrUrl, cloudClient, collection)
      }

    logger.debug("Fields from schema handler: {}", fieldTypeMap.keySet.mkString(","))
    val structFields = new ListBuffer[StructField]

<<<<<<< HEAD
=======
    // Retain the keys that are present in the Luke handler
>>>>>>> ee535236
    fieldTypeMap.foreach{ case(fieldName, fieldMeta) =>
      val metadata = new MetadataBuilder
      var dataType: DataType = {
        if (fieldMeta.fieldTypeClass.isDefined) {
          if (SolrQuerySupport.SOLR_DATA_TYPES.contains(fieldMeta.fieldTypeClass.get)) {
            SolrQuerySupport.SOLR_DATA_TYPES(fieldMeta.fieldTypeClass.get)
          } else {
            DataTypes.StringType
          }
        }
        else
          DataTypes.StringType
      }

      metadata.putString("name", fieldName)
      metadata.putString("type", fieldMeta.fieldType)

      val keepFieldMultivalued = if (flattenMultivalued.isEmpty) {
        SolrRelationUtil.isValidDynamicFieldName(fieldName, dynamicExtensions)
      } else {
        !flattenMultivalued.get
      }
      if (keepFieldMultivalued && fieldMeta.isMultiValued.isDefined) {
        if (fieldMeta.isMultiValued.get) {
          dataType = new ArrayType(dataType, true)
          metadata.putBoolean("multiValued", value = true)
        }
      }

      if (fieldMeta.isRequired.isDefined)
        metadata.putBoolean("required", value = fieldMeta.isRequired.get)

      if (fieldMeta.isDocValues.isDefined)
        metadata.putBoolean("docValues", value = fieldMeta.isDocValues.get)

      if (fieldMeta.isStored.isDefined)
        metadata.putBoolean("stored", value = fieldMeta.isStored.get)

      if (fieldMeta.fieldTypeClass.isDefined)
        metadata.putString("class", fieldMeta.fieldTypeClass.get)

      if (fieldMeta.dynamicBase.isDefined)
        metadata.putString("dynamicBase", fieldMeta.dynamicBase.get)

      val name = if (escapeFields) fieldName.replaceAll("\\.", "_") else fieldName

      val structField = DataTypes.createStructField(name, dataType, !fieldMeta.isRequired.getOrElse(false), metadata.build())
      if (skipNonDocValueFields) {
        if (structField.metadata.contains("docValues") && structField.metadata.getBoolean("docValues")) {
          structFields.add(structField)
        }
      } else {
        structFields.add(structField)
      }

   }

    DataTypes.createStructType(structFields.toList)
  }

  def deriveQuerySchema(fields: Array[QueryField], schema: StructType): StructType = {
    val fieldMap = new mutable.HashMap[String, StructField]()
    for (structField <- schema.fields) fieldMap.put(structField.name, structField)

    val listOfFields = new ListBuffer[StructField]
    for (field <- fields.distinct) {
      if (field.funcReturnType.isDefined) {
        listOfFields.add(DataTypes.createStructField(field.alias.get, field.funcReturnType.get, false, Metadata.empty))
      } else {
        val fieldName = field.name
        if (fieldMap.contains(fieldName)) {
          if (fieldMap.get(fieldName).isDefined) {
            val structField = fieldMap.get(fieldName).get
            if (field.alias.isDefined) {
              // have to use the alias here!!
              listOfFields.add(DataTypes.createStructField(field.alias.get, structField.dataType, structField.nullable, structField.metadata))
            } else {
              listOfFields.add(structField)
            }
          } else {
            logger.info("No structField definition found for field '" + fieldName + "'")
          }
        } else {
          if (fieldName == "score") {
            listOfFields.add(DataTypes.createStructField("score", DataTypes.DoubleType, false, Metadata.empty))
          } else {
            logger.info("Base schema does not contain field '" + field + "'")
          }
        }
      }
    }

    if (listOfFields.isEmpty) schema else DataTypes.createStructType(listOfFields.toList)
  }

  def applyDefaultFields(baseSchema: StructType, solrQuery: SolrQuery, flattenMultivalued: Boolean): Unit = {
    val schemaFields = baseSchema.fields
    val fieldList = new ListBuffer[String]

    for (schemaField <- schemaFields) {
      val meta = schemaField.metadata
      val isMultiValued = if (!flattenMultivalued && meta.contains("multiValued")) meta.getBoolean("multiValued") else false
      val isDocValues = if (meta.contains("docValues")) meta.getBoolean("docValues") else false
      val isStored = if (meta.contains("stored")) meta.getBoolean("stored") else false

      if (isStored || (isDocValues && !isMultiValued)) {
        fieldList.add(schemaField.name)
      }
    }
    solrQuery.setFields(fieldList.toList:_*)
  }

  def applyFilter(filter: Filter, solrQuery: SolrQuery, baseSchema: StructType): Unit = {
   filter match {
     case f: And =>
       val values = getAllFilterValues(f, baseSchema, ListBuffer.empty[String])
       values.foreach(v => solrQuery.addFilterQuery(v))
     case f: Or =>
       val values = getAllFilterValues(f, baseSchema, ListBuffer.empty[String])
       val fqStringBuilder = new StringBuilder
       for (i <- values.indices) {
         if (i == 0) fqStringBuilder.append("(")
         fqStringBuilder.append(values(i))
         if (i != values.size-1) {
           fqStringBuilder.append(" OR ")
         } else {
           fqStringBuilder.append(")")
         }
       }
       if (fqStringBuilder.nonEmpty) solrQuery.addFilterQuery(fqStringBuilder.toString())
     case f: Not =>
       f.child match {
         case c : IsNull => solrQuery.addFilterQuery(fq(IsNotNull(c.attribute), baseSchema))
         case _ => solrQuery.addFilterQuery("NOT " + fq(f.child, baseSchema))
       }
     case _ => solrQuery.addFilterQuery(fq(filter, baseSchema))
   }
  }

  def getAllFilterValues(filter: Filter, baseSchema: StructType, values: ListBuffer[String]): List[String] = {
    filter match {
      case f: And =>
        f.left match {
          case l: And => getAllFilterValues(l, baseSchema, values)
          case l: Or =>
            val nestedFqs = getAllFilterValues(l, baseSchema, ListBuffer.empty[String])
            val singleFq = s"(${nestedFqs.mkString(" OR ")})"
            values.+=(singleFq)
          case _ => values.+=(fq(f.left, baseSchema))
        }
        f.right match {
          case r: And => getAllFilterValues(r, baseSchema, values)
          case r: Or =>
            val nestedFqs = getAllFilterValues(r, baseSchema, ListBuffer.empty[String])
            val singleFq = s"(${nestedFqs.mkString(" OR ")})"
            values.+=(singleFq)
          case _ => values.+=(fq(f.right, baseSchema))
        }
      case f: Or =>
        f.left match {
          case l: Or => getAllFilterValues(l, baseSchema, values)
          case l: And =>
            val nestedFqs = getAllFilterValues(l, baseSchema, ListBuffer.empty[String])
            val singleFq = s"(${nestedFqs.mkString(" AND ")})"
            values.+=(singleFq)
          case _ => values.+=(fq(f.left, baseSchema))
        }
        f.right match {
          case r: Or => getAllFilterValues(r, baseSchema, values)
          case r: And =>
            val nestedFqs = getAllFilterValues(r, baseSchema, ListBuffer.empty[String])
            val singleFq = s"(${nestedFqs.mkString(" AND ")})"
            values.+=(singleFq)
          case _ => values.+=(fq(f.right, baseSchema))
        }
    }
    values.toList
  }

  def getFilterValue(attr: String, value: String, baseSchema: StructType) = {
    val fieldType = baseSchema(attr)
    fieldType.dataType match {
      case TimestampType => convertToISO(value)
      case _ => value
    }
  }

  def convertToISO(ts: String): String = {
    val unixSeconds = Timestamp.valueOf(ts).getTime
    val isoValue = ISODateTimeFormat.dateTime().withZoneUTC().print(unixSeconds)
    String.format("\"%s\"", isoValue)
  }

  def fq(filter: Filter, baseSchema: StructType): String = {
    var negate = ""
    var crit : Option[String] = None
    var attr: Option[String] = None

    filter match {
      case f: EqualTo =>
        attr = Some(f.attribute)
        val equalToValue: String = getFilterValue(f.attribute, String.valueOf(f.value), baseSchema)
        if (equalToValue.startsWith("\"") && equalToValue.endsWith("\"")) {
          crit = Some(equalToValue)
        } else {
          // Surround the value with double quotes to escape special characters in Strings
          crit = Some(s""""$equalToValue"""")
        }
      case f: EqualNullSafe =>
        attr = Some(f.attribute)
        crit = Some(getFilterValue(f.attribute, String.valueOf(f.value), baseSchema))
      case f: GreaterThan =>
        attr = Some(f.attribute)
        crit = Some("{" + getFilterValue(f.attribute, String.valueOf(f.value), baseSchema)+ " TO *]")
      case f: GreaterThanOrEqual =>
        attr = Some(f.attribute)
        crit = Some("[" + getFilterValue(f.attribute, String.valueOf(f.value), baseSchema)+ " TO *]")
      case f: LessThan =>
        attr = Some(f.attribute)
        crit = Some("[* TO " + getFilterValue(f.attribute, String.valueOf(f.value), baseSchema)+ "}")
      case f: LessThanOrEqual =>
        attr = Some(f.attribute)
        crit = Some("[* TO " + getFilterValue(f.attribute, String.valueOf(f.value), baseSchema)+ "]")
      case f: In =>
        attr = Some(f.attribute)
        val sb = new StringBuilder()
        sb.append("(")
        val values = f.values
        values.zipWithIndex.foreach{case(value, i) =>
          if (i>0) sb.append(" ")
          sb.append(String.valueOf(value))
        }
        sb.append(")")
        crit = Some(sb.result())
      case f: IsNotNull =>
        attr = Some(f.attribute)
        crit = Some("[* TO *]")
      case f: IsNull =>
        attr = Some(f.attribute)
        crit = Some("[* TO *]")
        negate = "-"
      case f: StringContains =>
        attr = Some(f.attribute)
        crit = Some("(*" + f.value + "*)")
      case f: StringEndsWith =>
        attr = Some(f.attribute)
        crit = Some("(*" + f.value + ")")
      case f: StringStartsWith =>
        attr = Some(f.attribute)
        crit = Some("(" + f.value + "*)")
      case _ => throw new IllegalArgumentException("Filters of type '" + filter + " (" + filter.getClass.getName + ")' not supported!")
    }

    if (attr.isEmpty)
      throw new IllegalArgumentException("Could not get filter attribute for '" + filter + " (" + filter.getClass.getName + ")'")
    if (attr.isEmpty)
      throw new IllegalArgumentException("Could not get filter criteria for '" + filter + " (" + filter.getClass.getName + ")'")

    negate + attributeToFieldName(attr.get, baseSchema) + ":" + crit.get
  }

  def attributeToFieldName(attr: String, baseSchema: StructType): String = {
    val fieldMap = new mutable.HashMap[String, StructField]()
    for (schemaField <- baseSchema.fields) fieldMap.put(schemaField.name, schemaField)

    if (fieldMap.contains(attr)) {
      val structField = fieldMap.get(attr.replaceAll("`", ""))
      if (structField.isDefined) {
        val meta = structField.get.metadata
        if (meta.contains("name")) meta.getString("name") else structField.get.name
      } else {
        attr
      }
    } else {
      attr
    }
  }

  def setAliases(fields: Array[String], solrQuery: SolrQuery, schema: StructType) = {
    val fieldMap  = new mutable.HashMap[String, StructField]()
    for (structField <- schema.fields) fieldMap.put(structField.name, structField)

    val fieldList = new ListBuffer[String]
    for (field <- fields) {
      if (fieldMap.contains(field)) {
        if (fieldMap.get(field).isDefined) {
          val structField = fieldMap.get(field).get
          val metadata = structField.metadata
          val fieldName = if (metadata.contains("name"))  metadata.getString("name") else field
          val isMultiValued = if (metadata.contains("multiValued")) metadata.getBoolean("multiValued") else false
          val isDocValues = if (metadata.contains("docValues")) metadata.getBoolean("docValues") else false
          val isStored = if (metadata.contains("stored")) metadata.getBoolean("stored") else false

          if (!isStored && isDocValues && !isMultiValued) {
            fieldList.add(structField.name + ":field(" + fieldName + ")")
          } else {
            fieldList.add(structField.name + ":" + fieldName)
          }
        } else {
          fieldList.add(field)
          logger.info("StructField def. not found for field '" + field + "' in the base schema")
        }
      } else {
        fieldList.add(field)
        logger.info("Field '" + field + "' not found in the schema")
      }
    }
    solrQuery.setFields(fieldList.toList:_*)
  }

  def toRows(schema: StructType, docs:RDD[_]): RDD[Row] = {
    docs match {
      case streamingRDD: StreamingSolrRDD => solrDocToRows[util.Map[_,_]](schema, streamingRDD)
      case selectRDD: SelectSolrRDD => solrDocToRows[SolrDocument](schema, selectRDD)
      case _ => throw new Exception("Unknown SolrRDD type")
    }
  }

  def processFieldValue(fieldValue: Any, fieldType: DataType, multiValued: Boolean): Any = {
    fieldValue match {
      case d: Date => new Timestamp(d.getTime)
      case s: String =>
        // This is a workaround. When date fields are streamed through export handler, they are represented with String class type
        if (fieldType.eq(TimestampType)) new Timestamp(DateTime.parse(s).getMillis)
        else s
      case i: java.lang.Integer => {
        fieldType match {
          case it: IntegerType => i
          case lt: LongType => new java.lang.Long(i.longValue())
          case st: StringType => i.toString
          case ft: FloatType => new java.lang.Float(i.floatValue())
          case dt: DoubleType => new java.lang.Double(i.doubleValue())
          case ht: ShortType => new java.lang.Short(i.shortValue())
          case _ => throw new MatchError(s"Can't convert Integer value ${i} to ${fieldType}")
        }
      }
      case l: java.lang.Long => {
        fieldType match {
          case lt: LongType => l
          case st: StringType => l.toString
          case dt: DoubleType => new java.lang.Double(l.doubleValue())
          case _ => throw new MatchError(s"Can't convert Long value ${l} to ${fieldType}")
        }
      }
      case f: java.lang.Float => {
        fieldType match {
          case ft: FloatType => f
          case st: StringType => f.toString
          case lt: LongType => new java.lang.Long(f.longValue())
          case dt: DoubleType => new java.lang.Double(f.doubleValue())
          case _ => throw new MatchError(s"Can't convert Float value ${f} to ${fieldType}")
        }
      }
      case d: java.lang.Double => {
        fieldType match {
          case dt: DoubleType => d
          case lt: LongType => new java.lang.Long(d.longValue())
          case st: StringType => d.toString
          case _ => throw new MatchError(s"Can't convert Double value ${d} to ${fieldType}")
        }
      }
      case n: java.lang.Number => {
        fieldType match {
          case it: IntegerType => new Integer(n.intValue())
          case lt: LongType => new java.lang.Long(n.longValue())
          case st: StringType => n.toString
          case ft: FloatType => new java.lang.Float(n.floatValue())
          case dt: DoubleType => new java.lang.Double(n.doubleValue())
          case ht: ShortType => new java.lang.Short(n.shortValue())
          case _ => throw new MatchError(s"Can't convert number value ${n} (${n.getClass.getName}) to ${fieldType}")
        }
      }
      case al: java.util.ArrayList[_] =>
        val jlist = al.iterator.map {
          case d: Date => new Timestamp(d.getTime)
          case s: String => {
            fieldType match {
              case at: ArrayType => if (at.elementType.eq(TimestampType)) new Timestamp(DateTime.parse(s).getMillis) else s
              case _: TimestampType => new Timestamp(DateTime.parse(s).getMillis)
              case _ => s
            }
          }
          case i: java.lang.Integer => new java.lang.Long(i.longValue())
          case f: java.lang.Float => new java.lang.Double(f.doubleValue())
          case v => v
        }
        val jlistArray = jlist.toArray
        if (multiValued)
          jlistArray
        else {
          if (jlistArray.nonEmpty) jlistArray(0) else null
        }
      case it : Iterable[_] =>
        val iterableValues = it.iterator.map {
          case d: Date => new Timestamp(d.getTime)
          case s: String =>
            fieldType match {
              case at: ArrayType => if (at.elementType.eq(TimestampType)) new Timestamp(DateTime.parse(s).getMillis) else s
              case _: TimestampType => new Timestamp(DateTime.parse(s).getMillis)
              case _ => s
            }
          case i: java.lang.Integer => new java.lang.Long(i.longValue())
          case f: java.lang.Float => new java.lang.Double(f.doubleValue())
          case v => v
        }
        val iterArray = iterableValues.toArray
        if (multiValued)
          iterArray
        else {
          if (iterArray.nonEmpty) iterArray(0) else null
        }
      case i: Int => {
        fieldType match {
          case _: IntegerType => i
          case _: LongType => new java.lang.Long(i.longValue())
          case _: StringType => i.toString
          case _: FloatType => new java.lang.Float(i.floatValue())
          case _: DoubleType => new java.lang.Double(i.doubleValue())
          case _: ShortType => new java.lang.Short(i.shortValue())
          case _ => throw new MatchError(s"Can't convert Integer value ${i} to ${fieldType}")
        }
      }
      case l: Long => {
        fieldType match {
          case _: LongType => l
          case _: StringType => l.toString
          case _: DoubleType => new java.lang.Double(l.doubleValue())
          case _ => throw new MatchError(s"Can't convert Long value ${l} to ${fieldType}")
        }
      }
      case f: Float => {
        fieldType match {
          case _: FloatType => f
          case _: StringType => f.toString
          case _: LongType => new java.lang.Long(f.longValue())
          case _: DoubleType => new java.lang.Double(f.doubleValue())
          case _ => throw new MatchError(s"Can't convert Float value ${f} to ${fieldType}")
        }
      }
      case d: Double => {
        fieldType match {
          case _: DoubleType => d
          case _: LongType => new java.lang.Long(d.longValue())
          case _: StringType => d.toString
          case _ => throw new MatchError(s"Can't convert Double value ${d} to ${fieldType}")
        }
      }
      case a => a
    }
  }

  def processMultipleFieldValues(fieldValues: util.Collection[Object], fieldType: DataType): Array[AnyRef] = {
    if (fieldValues != null) {
      val iterableValues = fieldValues.iterator().map {
        case d: Date => new Timestamp(d.getTime)
        case s: String => {
          fieldType match {
            // This is a workaround. When date fields are streamed through export handler, they are represented with String class type
            case t: ArrayType =>
              if (t.asInstanceOf[ArrayType].elementType.eq(TimestampType))
                new Timestamp(DateTime.parse(s).getMillis)
              else
                s
            case _ => s
          }
        }
        case i: java.lang.Integer => new java.lang.Long(i.longValue())
        case f: java.lang.Float => new java.lang.Double(f.doubleValue())
        case a => a
      }
      iterableValues.toArray
    } else {
       null
    }
  }

  def solrDocToRows[T](schema: StructType, docs: RDD[T]): RDD[Row] = {
    val fields = schema.fields

    val rows = docs.map(doc => {
      val values = new ListBuffer[Any]
      for (field <- fields) {
        val metadata = field.metadata
        val fieldType = schema.get(schema.indexOf(field)).dataType
        val isMultiValued = if (metadata.contains("multiValued")) metadata.getBoolean("multiValued") else false
        if (isMultiValued) {
           doc match {
            case solrDocument: SolrDocument =>
              val fieldValues = solrDocument.getFieldValues(field.name)
              values.add(processMultipleFieldValues(fieldValues, fieldType))
            case map: util.Map[_,_] =>
              val obj = map.get(field.name).asInstanceOf[Object]
              val newValue = processFieldValue(obj, fieldType, multiValued = true)
              newValue match {
                case arr: Array[_] => values.add(arr)
                case any => values.add(Array(any))
              }
          }
        } else {
          doc match {
            case solrDocument: SolrDocument =>
              val fieldValue = solrDocument.getFieldValue(field.name)
              val newValue = processFieldValue(fieldValue, fieldType, multiValued = false)
              if (metadata.contains(Constants.PROMOTE_TO_DOUBLE) && metadata.getBoolean(Constants.PROMOTE_TO_DOUBLE)) {
                newValue match {
                  case n: java.lang.Number => values.add(n.doubleValue())
                  case a => values.add(a)
                }
              } else {
                values.add(newValue)
              }
            case map: util.Map[_,_] =>
              val obj = map.get(field.name).asInstanceOf[Object]
              val newValue = processFieldValue(obj, fieldType, multiValued = false)
              if (metadata.contains(Constants.PROMOTE_TO_DOUBLE) && metadata.getBoolean(Constants.PROMOTE_TO_DOUBLE)) {
                newValue match {
                  case n: java.lang.Number => values.add(n.doubleValue())
                  case a => values.add(a)
                }
              } else {
                values.add(newValue)
              }
          }
        }
      }
      Row(values.toArray:_*)
    })
    rows
  }

  def setAutoSoftCommit(zkHost: String, collection: String, softAutoCommitMs: Int): Unit = {
    val configJson = "{\"set-property\":{\"updateHandler.autoSoftCommit.maxTime\":\""+softAutoCommitMs+"\"}}";

    logger.info("POSTing: " + configJson + " to collection " + collection)
    val solrRequest = new GenericSolrRequest(SolrRequest.METHOD.POST, "/config", null)
    solrRequest.setContentWriter(new StringPayloadContentWriter(configJson, CommonParams.JSON_MIME))

    try {
      solrRequest.process(SolrSupport.getCachedCloudClient(zkHost), collection)
    } catch {
      case e: Exception => logger.error("Error setting softAutoCommit.maxTime. Exception: {}", e.getMessage)
    }
  }

  // Deal with commas inside quotes like filters=a:"b, c",d:"e",c:"e, g,h"
  def parseCommaSeparatedValuesToList(filters: String): List[String] = {
    val filterList = ListBuffer.empty[String]
    var start = 0
    var inQuotes = false
    for ((c, i) <- filters.zipWithIndex) {
      if (c == '\"') inQuotes = !inQuotes
      else if (c == ',' && !inQuotes) {
        filterList.+=(filters.substring(start, i).trim)
        start = i + 1
      }
      if (i == filters.length-1) filterList.+=(filters.substring(start).trim)
    }
    filterList.toList
  }
}<|MERGE_RESOLUTION|>--- conflicted
+++ resolved
@@ -93,10 +93,7 @@
         logger.debug("Fields from luke handler: {}", fieldsFromLuke.mkString(","))
         if (fieldsFromLuke.isEmpty)
           return new StructType()
-<<<<<<< HEAD
         // Retain the keys that are present in the Luke handler
-=======
->>>>>>> ee535236
         SolrQuerySupport.getFieldTypes(fieldsFromLuke, solrUrl, cloudClient, collection).filterKeys(fieldsFromLuke.contains)
       } else {
         SolrQuerySupport.getFieldTypes(fields, solrUrl, cloudClient, collection)
@@ -105,10 +102,7 @@
     logger.debug("Fields from schema handler: {}", fieldTypeMap.keySet.mkString(","))
     val structFields = new ListBuffer[StructField]
 
-<<<<<<< HEAD
-=======
     // Retain the keys that are present in the Luke handler
->>>>>>> ee535236
     fieldTypeMap.foreach{ case(fieldName, fieldMeta) =>
       val metadata = new MetadataBuilder
       var dataType: DataType = {
