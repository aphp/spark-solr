--- conflicted
+++ resolved
@@ -341,16 +341,10 @@
                 while (iter.hasNext())
                   doc.addField(fname, iter.next());
               } else if (val instanceof scala.collection.mutable.WrappedArray) {
-<<<<<<< HEAD
-                scala.collection.Iterator iter = ((scala.collection.mutable.WrappedArray)val).iterator();
-                while (iter.hasNext())
-                    doc.addField(fname, iter.next());
-=======
                 scala.collection.Iterator iter =
                             ((scala.collection.mutable.WrappedArray) val).iterator();
                 while (iter.hasNext())
                   doc.addField(fname, iter.next());
->>>>>>> 85a83fa5
               } else {
                 doc.setField(fname, val);
               }
