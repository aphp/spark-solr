= Lucidworks Spark/Solr Integration
:toc:
:toclevels: 4
:toc-placement!:
:toc-title:

This project includes tools for reading data from Solr as a Spark RDD and indexing objects from Spark into Solr using SolrJ.

toc::[]

//tag::version-compatibility[]
== Version Compatibility

The spark-solr project has several releases, each of which support different versions of Spark and Solr. The compatibility
chart below shows the versions supported across the past releases. 'Connector' refers to the 'spark-solr' library

[width="40%",frame="topbot",options="header,footer"]
|======================
|Connector      | Spark | Solr
|http://search.maven.org/#artifactdetails%7Ccom.lucidworks.spark%7Cspark-solr%7C3.0.0-beta2%7Cjar[3.0.0-beta2]  | 2.1.0 | 6.4.2
|http://search.maven.org/#artifactdetails%7Ccom.lucidworks.spark%7Cspark-solr%7C3.0.0-beta%7Cjar[3.0.0-beta]  | 2.1.0 | 6.3.0
|http://search.maven.org/#artifactdetails%7Ccom.lucidworks.spark%7Cspark-solr%7C3.0.0-alpha.2%7Cjar[3.0.0-alpha.2]  | 2.0.1 | 6.2.1
|http://search.maven.org/#artifactdetails%7Ccom.lucidworks.spark%7Cspark-solr%7C2.4.0%7Cjar[2.4.0]          | 1.6.3 | 6.4.2
|http://search.maven.org/#artifactdetails%7Ccom.lucidworks.spark%7Cspark-solr%7C2.3.4%7Cjar[2.3.4]          | 1.6.3 | 6.3.0
|http://search.maven.org/#artifactdetails%7Ccom.lucidworks.spark%7Cspark-solr%7C2.3.3%7Cjar[2.3.3]          | 1.6.3 | 6.3.0
|http://search.maven.org/#artifactdetails%7Ccom.lucidworks.spark%7Cspark-solr%7C2.2.3%7Cjar[2.2.3]          | 1.6.2 | 6.1.0
|http://search.maven.org/#artifactdetails%7Ccom.lucidworks.spark%7Cspark-solr%7C2.1.0%7Cjar[2.1.0]          | 1.6.2 | 6.1.0
|http://search.maven.org/#artifactdetails%7Ccom.lucidworks.spark%7Cspark-solr%7C2.0.4%7Cjar[2.0.4]          | 1.6.1 | 5.5.2
|======================


//tag::getting-started[]
== Getting started

=== Import jar File via spark-shell

[source]
cd $SPARK_HOME
./bin/spark-shell --jars spark-solr-3.0.0-alpha.2-shaded.jar

The shaded jar can be downloaded from the http://search.maven.org/#search%7Cgav%7C1%7Cg%3A%22com.lucidworks.spark%22%20AND%20a%3A%22spark-solr%22[Maven Central] or built from the respective branch

=== Connect to your SolrCloud Instance

==== via DataFrame

[source,scala]
val options = Map(
  "collection" -> "{solr_collection_name}",
  "zkhost" -> "{zk_connect_string}"
)
val df = spark.read.format("solr")
  .options(options)
  .load

==== via RDD

[source,scala]
import com.lucidworks.spark.rdd.SolrRDD
val solrRDD = new SolrRDD(zkHost, collectionName, sc)

SolrRDD is an RDD of https://lucene.apache.org/solr/6_1_0/solr-solrj/org/apache/solr/common/SolrDocument.html[SolrDocument]

==== via RDD (Java)

[source,java]
--------------
import com.lucidworks.spark.rdd.SolrJavaRDD;
import org.apache.spark.api.java.JavaRDD;

SolrJavaRDD solrRDD = SolrJavaRDD.get(zkHost, collection, jsc.sc());
JavaRDD<SolrDocument> resultsRDD = solrRDD.queryShards(solrQuery);
--------------
//end::getting-started[]

//tag::build[]
== Download/Build the jar Files

=== Maven Central

The released jar files (1.1.2, 2.0.0, etc..) can be downloaded from the http://search.maven.org/#search%7Cgav%7C1%7Cg%3A%22com.lucidworks.spark%22%20AND%20a%3A%22spark-solr%22[Maven Central repository]. Maven Central also holds the shaded, sources, and javadoc .jars for each release.

[source]
<dependency>
   <groupId>com.lucidworks.spark</groupId>
   <artifactId>spark-solr</artifactId>
   <version>3.0.0-alpha</version>
</dependency>

==== Snapshots

Snapshots of spark-solr are built for every commit on master branch. The snapshots can be accessed from https://oss.sonatype.org/content/repositories/snapshots/com/lucidworks/spark/spark-solr/[OSS Sonatype].

//tag::build-source[]
=== Build from Source

[source]
mvn clean package -DskipTests

This will build 2 jars in the `target` directory:

* `spark-solr-${VERSION}.jar`
* `spark-solr-${VERSION}-shaded.jar`

`${VERSION}` will be something like 2.1.0-SNAPSHOT, for development builds.

The first .jar is what you'd want to use if you were using spark-solr in your own project. The second is what you'd use to submit one of the included example apps to Spark.
//end::build-source[]
//end::build[]

//tag::features[]
== Features

* Send objects from a Spark (Streaming or DataFrames) into Solr.
* Read the results from a Solr query as a Spark RDD or DataFrame.
* Stream documents from Solr using `/export` handler (only works for exporting fields that have docValues enabled).
* Read large result sets from Solr using cursors or with `/export` handler.
* Data locality. If Spark workers and Solr processes are co-located on the same nodes, the partitions are placed on the nodes where the replicas are located.

//end::features[]

//tag::querying[]
== Querying

=== Cursors

https://cwiki.apache.org/confluence/display/solr/Pagination+of+Results[Cursors] are used by default to pull documents out of Solr. By default, the number of tasks allocated will be the number of shards available for the collection.

If your Spark cluster has more available executor slots than the number of shards, then you can increase parallelism when reading from Solr by splitting each shard into sub ranges using a split field. A good candidate for the split field is the version field that is attached to every document by the shard leader during indexing. See <<splits>> section to enable and configure intra shard splitting.

Cursors won't work if the index changes during the query time. Constrain your query to a static index by using additional Solr parameters using <<solr.params>>.

=== Streaming API (/export)

If the fields that are being queried have https://cwiki.apache.org/confluence/display/solr/DocValues[docValues] enabled, then the Streaming API can be used to pull documents from Solr in a true Streaming fashion. This method is *8-10x* faster than Cursors. The option <<request_handler>> allows you to enable Streaming API via DataFrame.

//end::querying[]

//tag::indexing[]
== Indexing

Objects can be sent to Solr via Spark Streaming or DataFrames. The schema is inferred from the DataFrame and any fields that do not exist in Solr schema will be added via Schema API. See https://cwiki.apache.org/confluence/display/solr/Schema+Factory+Definition+in+SolrConfig[ManagedIndexSchemaFactory].

See <<Index parameters>> for configuration and tuning.

//end::indexing[]

//tag::spark-examples[]
== Examples

==== link:docs/examples/twitter.adoc[Indexing and Querying Twitter data]

==== link:docs/examples/csv.adoc[Indexing and Querying NYC yellow taxi CSV data]

//end::spark-examples[]

//tag::spark-devdocs[]
//tag::tuning[]
== Configuration and Tuning

The Solr DataSource supports a number of optional parameters that allow you to optimize performance when reading data from Solr. The only required parameters for the DataSource are `zkhost` and `collection`.

=== Query Parameters

==== query

Probably the most obvious option is to specify a Solr query that limits the rows you want to load into Spark. For instance, if we only wanted to load documents that mention "solr", we would do:

Usage: `option("query","body_t:solr")`

Default: `\*:*`

If you don't specify the "query" option, then all rows are read using the "match all documents" query (`\*:*`).

==== fields

You can use the `fields` option to specify a subset of fields to retrieve for each document in your results:

Usage: `option("fields","id,author_s,favorited_b,...")`

By default, all stored fields for each document are pulled back from Solr.

You can also specify an alias for a field using Solr's field alias syntax, e.g. `author:author_s`. If you want to invoke a function query, such as rord(), then you'll need to provide an alias, e.g. `ord_user:ord(user_id)`. If the return type of the function query is something other than `int` or `long`, then you'll need to specify the return type after the function query, such as:
`foo:div(sum(x,100),max(y,1)):double`

TIP: If you request Solr function queries, then the library must use the `/select` handler to make the request as exporting function queries through `/export` is not supported by Solr.

==== rows

You can use the `rows` option to specify the number of rows to retrieve from Solr per request; do not confuse this with `max_rows` (see below). Behind the scenes, the implementation uses either deep paging cursors or Streaming API and response streaming, so it is usually safe to specify a large number of rows.

To be clear, this is not the maximum number of rows to read from Solr. All matching rows on the backend are read. The `rows` parameter is the page size.

By default, the implementation uses 1000 rows but if your documents are smaller, you can increase this to 10000. Using too large a value can put pressure on the Solr JVM's garbage collector.

Usage: `option("rows","10000")`
Default: 1000

==== max_rows

Limits the result set to a maximum number of rows; only applies when using the `/select` handler. The library will issue the query from a single task and let Solr do the distributed query processing. In addition, no paging is performed, i.e. the `rows` param is set to `max_rows` when querying. Consequently, this option should not be used for large `max_rows` values, rather you should just retrieve all rows using multiple Spark tasks and then re-sort with Spark if needed.

Usage: `option("max_rows", "100")`
Defalut: None

==== request_handler

Set the Solr request handler for queries. This option can be used to export results from Solr via `/export` handler which streams data out of Solr. See https://cwiki.apache.org/confluence/display/solr/Exporting+Result+Sets[Exporting Result Sets] for more information.

The `/export` handler needs fields to be explicitly specified. Please use the `fields` option or specify the fields in the query.

Usage: `option("request_handler", "/export")`
Default: /select 

==== Increase Read Parallelism using Intra-Shard Splits

If your Spark cluster has more available executor slots than the number of shards, then you can increase parallelism when reading from Solr by splitting each shard into sub ranges using a split field. The sub range splitting enables faster fetching from Solr by increasing the number of tasks in Solr. This should only be used if there are enough computing resources in the Spark cluster.

Shard splitting is disabled by default.

===== splits

Enable shard splitting on default field `\_version_`.

Usage: `option("splits", "true")`

Default: false

The above option is equivalent to `option("split_field", "\_version_")`

===== split_field

The field to split on can be changed using `split_field` option.

Usage: `option("split_field", "id")`
Default: `\_version_`

===== splits_per_shard

Behind the scenes, the DataSource implementation tries to split the shard into evenly sized splits using filter queries. You can also split on a string-based keyword field but it should have sufficient variance in the values to allow for creating enough splits to be useful. In other words, if your Spark cluster can handle 10 splits per shard, but there are only 3 unique values in a keyword field, then you will only get 3 splits.

Keep in mind that this is only a hint to the split calculator and you may end up with a slightly different number of splits than what was requested.

Usage: `option("splits_per_shard", "30")`

Default: 20

==== flatten_multivalued

This option is enabled by default and flattens multi valued fields from Solr.

Usage: `option("flatten_multivalued", "false")`

Default: true

==== dv

The `dv` option will fetch the docValues that are indexed but not stored by using function queries. Should be used for Solr versions lower than 5.5.0.

Usage: `option("dv", "true")`

Default: false

<<<<<<< HEAD
==== skip_non_dv

The `skip_non_dv` option instructs the `solr` datasource to skip all fields that are not docValues.

Usage: `option("skip_non_dv", "true")`

Default: false

=== Index parameters

==== soft_commit_secs

If specified, the `soft_commit_secs` option will be set via SolrConfig API during indexing

Usage: `option("soft_commit_secs", "10")`

Default: None

==== batch_size

The `batch_size` option determines the number of documents that are sent to Solr via a HTTP call during indexing. Set this option higher if the docs are small and memory is available.

Usage: `option("batch_size", "10000")`

Default: 500

==== gen_uniq_key

If the documents are missing the unique key (derived from Solr schema), then the `gen_uniq_key` option will generate a unique value for each document before indexing to Solr. Instead of this option, the http://lucene.apache.org/solr/5_5_0/solr-core/org/apache/solr/update/processor/UUIDUpdateProcessorFactory.html[UUIDUpdateProcessorFactory] can be used to generate UUID values for documents that are missing the unique key field

Usage: `option("gen_uniq_key", "true")`

Default: false

=======
>>>>>>> b2032fff
==== sample_seed

The `sample_seed` option allows you to read a random sample of documents from Solr using the specified seed. This option can be useful if you just need to explore the data before performing operations on the full result set. By default, if this option is provided, a 10% sample size is read from Solr, but you can use the `sample_pct` option to control the sample size.

Usage: `option("sample_seed", "5150")`

Default: None

==== sample_pct

The `sample_pct` option allows you to set the size of a random sample of documents from Solr; use a value between 0 and 1.

Usage: `option("sample_pct", "0.05")`

Default: 0.1

=== solr.params

The `solr.params` option can be used to specify any arbitrary Solr parameters in the form of a Solr query.

TIP: Don't use this to pass parameters that are covered by other options, such as `fl` (use the `fields` option) or `sort`. This option is strictly intended for parameters that are *NOT* covered by other options.

Usage: `option("solr.params", "fq=userId:[10 TO 1000]")`

=== Querying Time Series Data

==== partition_by

Set this option as time, in order to query mutiple time series collections, partitioned according to some time period

Usage: `option("partition_by", "time")`

Default:none

==== time_period

This is of the form X DAYS/HOURS/MINUTES.This should be the time period with which the partitions are created.

Usage: `option("time_period", "1MINUTES")`

Default: 1DAYS

==== datetime_pattern

This pattern can be inferred from time_period. But this option can be used to explicitly specify.

Usage: `option("datetime_pattern", "yyyy_MM_dd_HH_mm")`

Default: yyyy_MM_dd

==== time_stamp_field_name

This option is used to specify the field name in the indexed documents where time stamp is found.

Usage: `option("time_stamp_field_name", "ts")`

Default: timestamp_tdt

==== timezone_id

Used to specify the timezone.

Usage: `option("timezone_id", "IST")`

Default: UTC

==== max_active_partitions

This option is used to specify the maximum number of partitions that must be allowed at a time.

Usage: `option("max_active_partitions", "100")`

Default: null

=== Index parameters

==== soft_commit_secs

If specified, the `soft_commit_secs` option will be set via SolrConfig API during indexing

Usage: `option("soft_commit_secs", "10")`

Default: None

==== batch_size

The `batch_size` option determines the number of documents that are sent to Solr via a HTTP call during indexing. Set this option higher if the docs are small and memory is available.

Usage: `option("batch_size", "10000")`

Default: 500

==== gen_uniq_key

If the documents are missing the unique key (derived from Solr schema), then the `gen_uniq_key` option will generate a unique value for each document before indexing to Solr. Instead of this option, the http://lucene.apache.org/solr/5_5_0/solr-core/org/apache/solr/update/processor/UUIDUpdateProcessorFactory.html[UUIDUpdateProcessorFactory] can be used to generate UUID values for documents that are missing the unique key field

Usage: `option("gen_uniq_key", "true")`

Default: false

//end::tuning[]

//tag::spark-troubleshooting[]
== Troubleshooting Tips

=== Why is dataFrame.count so slow?

Solr can provide the number of matching documents nearly instantly, so why is calling `count` on a DataFrame backed by a Solr query so slow? The reason is that Spark likes to read all rows before performing any operations on a DataFrame. So when you ask SparkSQL to count the rows in a DataFrame, spark-solr has to read all matching documents from Solr and then count the rows in the RDD.

If you're just exploring a Solr collection from Spark and need to know the number of matching rows for a query, you can use `SolrQuerySupport.getNumDocsFromSolr` utility function.

=== I set rows to 10 and now my job takes forever to read 10 rows from Solr!

The `rows` option sets the page size, but all matching rows are read from Solr for every query. So if your query matches many documents in Solr, then Spark is reading them all 10 docs per request.

Use the `sample_seed` option to limit the size of the results returned from Solr.

//end::spark-troubleshooting[]

//tag::spark-app[]
== Developing a Spark Application

The `com.lucidworks.spark.SparkApp` provides a simple framework for implementing Spark applications in Java. The class saves you from having to duplicate boilerplate code needed to run a Spark application, giving you more time to focus on the business logic of your application.

To leverage this framework, you need to develop a concrete class that either implements RDDProcessor or extends StreamProcessor depending on the type of application you're developing.

=== RDDProcessor

Implement the `com.lucidworks.spark.SparkApp$RDDProcessor` interface for building a Spark application that operates on a JavaRDD, such as one pulled from a Solr query (see SolrQueryProcessor as an example).

=== StreamProcessor

Extend the `com.lucidworks.spark.SparkApp$StreamProcessor` abstract class to build a Spark streaming application.

See `com.lucidworks.spark.example.streaming.oneusagov.OneUsaGovStreamProcessor` or `com.lucidworks.spark.example.streaming.TwitterToSolrStreamProcessor` for examples of how to write a StreamProcessor.

//end::spark-app[]

//tag::spark-auth[]
== Authenticating with Kerberized Solr

For background on Solr security, see: https://cwiki.apache.org/confluence/display/solr/Security.

The SparkApp framework allows you to pass the path to a JAAS authentication configuration file using the `-solrJaasAuthConfig option`.

For example, if you need to authenticate using the "solr" Kerberos principal, you need to create a JAAS configuration  file named `jaas-client.conf` that sets the location of your Kerberos keytab file, such as:

[source]
Client {
  com.sun.security.auth.module.Krb5LoginModule required
  useKeyTab=true
  keyTab="/keytabs/solr.keytab"
  storeKey=true
  useTicketCache=true
  debug=true
  principal="solr";
};

To use this configuration to authenticate to Solr, you simply need to pass the path to `jaas-client.conf` created above using the `-solrJaasAuthConfig option`, such as:

[source]
spark-submit --master yarn-server \
  --class com.lucidworks.spark.SparkApp \
  $SPARK_SOLR_PROJECT/target/spark-solr-${VERSION}-shaded.jar \
  hdfs-to-solr -zkHost $ZK -collection spark-hdfs \
  -hdfsPath /user/spark/testdata/syn_sample_50k \
  -solrJaasAuthConfig=/path/to/jaas-client.conf

//end::spark-auth[]
//end::spark-devdocs[]<|MERGE_RESOLUTION|>--- conflicted
+++ resolved
@@ -261,7 +261,6 @@
 
 Default: false
 
-<<<<<<< HEAD
 ==== skip_non_dv
 
 The `skip_non_dv` option instructs the `solr` datasource to skip all fields that are not docValues.
@@ -296,8 +295,6 @@
 
 Default: false
 
-=======
->>>>>>> b2032fff
 ==== sample_seed
 
 The `sample_seed` option allows you to read a random sample of documents from Solr using the specified seed. This option can be useful if you just need to explore the data before performing operations on the full result set. By default, if this option is provided, a 10% sample size is read from Solr, but you can use the `sample_pct` option to control the sample size.
